--- conflicted
+++ resolved
@@ -7,22 +7,14 @@
   train:
     dataset_class: ImglistDataset
     data_dir: ./data/images/
-<<<<<<< HEAD
-    imglist_pth: ./data/imglist/val_ImageNet.txt
-=======
     imglist_pth: ./data_lists/train_imagenet.txt
->>>>>>> 0bd2b977
     batch_size: 32
     shuffle: True
     interpolation: bilinear
   val:
     dataset_class: ImglistDataset
     data_dir: ./data/images/
-<<<<<<< HEAD
-    imglist_pth: ./data/imglist/val_ImageNet.txt
-=======
     imglist_pth: ./data/imglist/val_imagenet.txt
->>>>>>> 0bd2b977
     batch_size: 32
     shuffle: False
     interpolation: bilinear
