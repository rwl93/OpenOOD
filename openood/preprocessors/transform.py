--- conflicted
+++ resolved
@@ -7,11 +7,7 @@
     'covid': [[0.4907, 0.4907, 0.4907], [0.2697, 0.2697, 0.2697]],
 }
 
-<<<<<<< HEAD
 center_crop_dict = {28: 28, 32: 32, 224: 256, 256: 256, 299: 320, 331: 352}
-=======
-center_crop_dict = {28: 28, 32: 32, 224: 224, 299: 320, 331: 352}
->>>>>>> aea7e8df
 
 interpolation_modes = {
     'nearest': tvs_trans.InterpolationMode.NEAREST,
