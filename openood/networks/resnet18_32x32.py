import torch.nn as nn
import torch.nn.functional as F


class BasicBlock(nn.Module):
    expansion = 1

    def __init__(self, in_planes, planes, stride=1):
        super(BasicBlock, self).__init__()
        self.conv1 = nn.Conv2d(in_planes,
                               planes,
                               kernel_size=3,
                               stride=stride,
                               padding=1,
                               bias=False)
        self.bn1 = nn.BatchNorm2d(planes)
        self.conv2 = nn.Conv2d(planes,
                               planes,
                               kernel_size=3,
                               stride=1,
                               padding=1,
                               bias=False)
        self.bn2 = nn.BatchNorm2d(planes)

        self.shortcut = nn.Sequential()
        if stride != 1 or in_planes != self.expansion * planes:
            self.shortcut = nn.Sequential(
                nn.Conv2d(in_planes,
                          self.expansion * planes,
                          kernel_size=1,
                          stride=stride,
                          bias=False), nn.BatchNorm2d(self.expansion * planes))

    def forward(self, x):
        out = F.relu(self.bn1(self.conv1(x)))
        out = self.bn2(self.conv2(out))
        out += self.shortcut(x)
        out = F.relu(out)
        return out


class Bottleneck(nn.Module):
    expansion = 4

    def __init__(self, in_planes, planes, stride=1):
        super(Bottleneck, self).__init__()
        self.conv1 = nn.Conv2d(in_planes, planes, kernel_size=1, bias=False)
        self.bn1 = nn.BatchNorm2d(planes)
        self.conv2 = nn.Conv2d(planes,
                               planes,
                               kernel_size=3,
                               stride=stride,
                               padding=1,
                               bias=False)
        self.bn2 = nn.BatchNorm2d(planes)
        self.conv3 = nn.Conv2d(planes,
                               self.expansion * planes,
                               kernel_size=1,
                               bias=False)
        self.bn3 = nn.BatchNorm2d(self.expansion * planes)

        self.shortcut = nn.Sequential()
        if stride != 1 or in_planes != self.expansion * planes:
            self.shortcut = nn.Sequential(
                nn.Conv2d(in_planes,
                          self.expansion * planes,
                          kernel_size=1,
                          stride=stride,
                          bias=False), nn.BatchNorm2d(self.expansion * planes))

    def forward(self, x):
        out = F.relu(self.bn1(self.conv1(x)))
        out = F.relu(self.bn2(self.conv2(out)))
        out = self.bn3(self.conv3(out))
        out += self.shortcut(x)
        out = F.relu(out)
        return out


class ResNet18_32x32(nn.Module):
<<<<<<< HEAD
    def __init__(self,
                 block=BasicBlock,
                 num_blocks=None,
                 num_classes=10,
                 image_size=32):
=======
    def __init__(self, block=BasicBlock, num_blocks=None, num_classes=10):
>>>>>>> 4a0cf1af
        super(ResNet18_32x32, self).__init__()
        if num_blocks is None:
            num_blocks = [2, 2, 2, 2]
        self.in_planes = 64
<<<<<<< HEAD

        if image_size != 32 and image_size**2 % 32**2 == 0:
            logits_expansion = int(image_size**2 / 32**2)
        else:
            logits_expansion = False

=======
>>>>>>> 4a0cf1af
        self.conv1 = nn.Conv2d(3,
                               64,
                               kernel_size=3,
                               stride=1,
                               padding=1,
                               bias=False)
        self.bn1 = nn.BatchNorm2d(64)
        self.layer1 = self._make_layer(block, 64, num_blocks[0], stride=1)
        self.layer2 = self._make_layer(block, 128, num_blocks[1], stride=2)
        self.layer3 = self._make_layer(block, 256, num_blocks[2], stride=2)
        self.layer4 = self._make_layer(block, 512, num_blocks[3], stride=2)
        # self.avgpool = nn.AvgPool2d(4)
        self.avgpool = nn.AdaptiveAvgPool2d(1)
        self.fc = nn.Linear(512 * block.expansion, num_classes)
        self.feature_size = 512 * block.expansion

    def _make_layer(self, block, planes, num_blocks, stride):
        strides = [stride] + [1] * (num_blocks - 1)
        layers = []
        for stride in strides:
            layers.append(block(self.in_planes, planes, stride))
            self.in_planes = planes * block.expansion
        return nn.Sequential(*layers)

    def forward(self, x, return_feature_list=False):
        feature1 = F.relu(self.bn1(self.conv1(x)))
        feature2 = self.layer1(feature1)
        feature3 = self.layer2(feature2)
        feature4 = self.layer3(feature3)
        feature5 = self.layer4(feature4)
        feature5 = self.avgpool(feature5)
        feature = feature5.view(feature5.size(0), -1)
        logits_cls = self.fc(feature)
        feature_list = [
            feature, feature1, feature2, feature3, feature4, feature5
        ]
        if return_feature_list:
            return logits_cls, feature_list
        else:
            return logits_cls

    def forward_threshold(self, x, threshold):
        feature1 = F.relu(self.bn1(self.conv1(x)))
        feature2 = self.layer1(feature1)
        feature3 = self.layer2(feature2)
        feature4 = self.layer3(feature3)
        feature5 = self.layer4(feature4)
        feature5 = self.avgpool(feature5)
        feature = feature5.clip(max=threshold)
        feature = feature.view(feature.size(0), -1)
        logits_cls = self.fc(feature)

        return logits_cls<|MERGE_RESOLUTION|>--- conflicted
+++ resolved
@@ -78,28 +78,21 @@
 
 
 class ResNet18_32x32(nn.Module):
-<<<<<<< HEAD
     def __init__(self,
                  block=BasicBlock,
                  num_blocks=None,
                  num_classes=10,
                  image_size=32):
-=======
-    def __init__(self, block=BasicBlock, num_blocks=None, num_classes=10):
->>>>>>> 4a0cf1af
         super(ResNet18_32x32, self).__init__()
         if num_blocks is None:
             num_blocks = [2, 2, 2, 2]
         self.in_planes = 64
-<<<<<<< HEAD
 
         if image_size != 32 and image_size**2 % 32**2 == 0:
             logits_expansion = int(image_size**2 / 32**2)
         else:
             logits_expansion = False
 
-=======
->>>>>>> 4a0cf1af
         self.conv1 = nn.Conv2d(3,
                                64,
                                kernel_size=3,
