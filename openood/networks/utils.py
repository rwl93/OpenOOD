from pathlib import Path

import torch
import torch.backends.cudnn as cudnn
from torch import nn
<<<<<<< HEAD
from pathlib import Path
=======

>>>>>>> 7814eb89
from .densenet import DenseNet3
from .draem_networks import DiscriminativeSubNetwork, ReconstructiveSubNetwork
from .lenet import LeNet
from .resnet18 import ResNet18
from .resnet18L import ResNet18L
from .vggnet import Vgg16, make_arch
from .wrn import WideResNet
from .vggnet import Vgg16, make_arch

def get_network(network_config):

    num_classes = network_config.num_classes

    if network_config.name == 'res18':
        net = ResNet18(num_classes=num_classes)

    elif network_config.name == 'res18L':
        net = ResNet18L(num_classes=num_classes)

    elif network_config.name == 'lenet':
        net = LeNet(num_classes=num_classes, num_channel=3)

    elif network_config.name == 'lenet_bw':
        net = LeNet(num_classes=num_classes, num_channel=1)

    elif network_config.name == 'wrn':
        net = WideResNet(depth=28,
                         widen_factor=10,
                         dropRate=0.0,
                         num_classes=num_classes)

    elif network_config.name == 'densenet':
        net = DenseNet3(depth=100,
                        growth_rate=12,
                        reduction=0.5,
                        bottleneck=True,
                        dropRate=0.0,
                        num_classes=num_classes)
    elif network_config.name == 'vgg and model':
        equal_network_size = network_config['equal_network_size']
        pretrained = network_config['pretrained']
        experiment_name = network_config['exp_name']
        normal_class = network_config['normal_class']
        use_bias = network_config['use_bias']
        load_checkpoint = network_config['load_checkpoint']
        cfg = {
            'A': [
                64, 64, 'M', 128, 128, 'M', 256, 256, 256, 'M', 512, 512, 512,
                'M', 512, 512, 512, 'M'
            ],
            'B': [
                16, 16, 'M', 16, 128, 'M', 16, 16, 256, 'M', 16, 16, 512, 'M',
                16, 16, 512, 'M'
            ],
        }
        if equal_network_size:
            config_type = 'A'

        else:
            config_type = 'B'

        vgg = Vgg16(pretrained).cuda()
        model = make_arch(config_type, cfg, use_bias, True).cuda()

        for j, item in enumerate(nn.ModuleList(model.features)):
            print('layer : {} {}'.format(j, item))

        if load_checkpoint:
            last_checkpoint = network_config['last_checkpoint']
            checkpoint_path = './results/{}/'.format(experiment_name)

            model.load_state_dict(
                torch.load('{}Cloner_{}_epoch_{}.pth'.format(
                    checkpoint_path, normal_class, last_checkpoint)))
            if not pretrained:
                vgg.load_state_dict(
                    torch.load('{}Source_{}_random_vgg.pth'.format(
                        checkpoint_path, normal_class)))
        elif not pretrained:
            checkpoint_path = './results/{}/'.format(experiment_name)

            Path(checkpoint_path).mkdir(parents=True, exist_ok=True)

            torch.save(
                vgg.state_dict(),
                '{}Source_{}_random_vgg.pth'.format(checkpoint_path,
                                                    normal_class))
            print('Source Checkpoint saved!')
        net = {}
        net['vgg'] = vgg
        net['model'] = model

        return net

    elif network_config.name == 'DRAEM':
        model = ReconstructiveSubNetwork(in_channels=3, out_channels=3)
        model_seg = DiscriminativeSubNetwork(in_channels=6, out_channels=2)
        if network_config.pretrained:
            model.load_state_dict(
                torch.load(network_config.checkpoint + '.ckpt',
                           map_location='cuda:0'))
            model_seg.load_state_dict(
                torch.load(network_config.checkpoint + '_seg.ckpt',
                           map_location='cuda:0'))
        if network_config.num_gpus > 1:
            pass
        if network_config.num_gpus > 0:
            model.cuda()
            model_seg.cuda()
            torch.cuda.manual_seed(1)
        return {'generative': model, 'discriminative': model_seg}
    elif network_config.name == 'vgg and model':
        equal_network_size = network_config['equal_network_size']
        pretrained = network_config['pretrained']
        experiment_name = network_config['exp_name']
        normal_class = network_config['normal_class']
        use_bias = network_config['use_bias']
        load_checkpoint = network_config['load_checkpoint']
        cfg = {
            'A': [
                64, 64, 'M', 128, 128, 'M', 256, 256, 256, 'M', 512, 512, 512,
                'M', 512, 512, 512, 'M'
            ],
            'B': [
                16, 16, 'M', 16, 128, 'M', 16, 16, 256, 'M', 16, 16, 512, 'M',
                16, 16, 512, 'M'
            ],
        }
        if equal_network_size:
            config_type = 'A'

        else:
            config_type = 'B'

        vgg = Vgg16(pretrained).cuda()
        model = make_arch(config_type, cfg, use_bias, True).cuda()

        for j, item in enumerate(nn.ModuleList(model.features)):
            print('layer : {} {}'.format(j, item))

        if load_checkpoint:
            last_checkpoint = network_config['last_checkpoint']
            checkpoint_path = './results/{}/'.format(experiment_name)

            model.load_state_dict(
                torch.load('{}Cloner_{}_epoch_{}.pth'.format(
                    checkpoint_path, normal_class, last_checkpoint)))
            if not pretrained:
                vgg.load_state_dict(
                    torch.load('{}Source_{}_random_vgg.pth'.format(
                        checkpoint_path, normal_class)))
        elif not pretrained:
            checkpoint_path = './results/{}/'.format(experiment_name)

            Path(checkpoint_path).mkdir(parents=True, exist_ok=True)

            torch.save(
                vgg.state_dict(),
                '{}Source_{}_random_vgg.pth'.format(checkpoint_path,
                                                    normal_class))
            print('Source Checkpoint saved!')
        net = {}
        net['vgg'] = vgg
        net['model'] = model

        return net

    else:
        raise Exception('Unexpected Network Architecture!')

    if network_config.pretrained:
        net.load_state_dict(torch.load(network_config.checkpoint),
                            strict=False)
        print('Model Loading Completed!')

    if network_config.num_gpus > 1:
        net = torch.nn.DataParallel(net,
                                    device_ids=list(
                                        range(network_config.num_gpus)))

    if network_config.num_gpus > 0:
        net.cuda()
        torch.cuda.manual_seed(1)

    cudnn.benchmark = True
    return net<|MERGE_RESOLUTION|>--- conflicted
+++ resolved
@@ -1,21 +1,15 @@
-from pathlib import Path
-
 import torch
 import torch.backends.cudnn as cudnn
 from torch import nn
-<<<<<<< HEAD
-from pathlib import Path
-=======
 
->>>>>>> 7814eb89
 from .densenet import DenseNet3
 from .draem_networks import DiscriminativeSubNetwork, ReconstructiveSubNetwork
 from .lenet import LeNet
 from .resnet18 import ResNet18
 from .resnet18L import ResNet18L
-from .vggnet import Vgg16, make_arch
+from .vggnet import Vgg16, load_network, make_arch
 from .wrn import WideResNet
-from .vggnet import Vgg16, make_arch
+
 
 def get_network(network_config):
 
@@ -46,61 +40,6 @@
                         bottleneck=True,
                         dropRate=0.0,
                         num_classes=num_classes)
-    elif network_config.name == 'vgg and model':
-        equal_network_size = network_config['equal_network_size']
-        pretrained = network_config['pretrained']
-        experiment_name = network_config['exp_name']
-        normal_class = network_config['normal_class']
-        use_bias = network_config['use_bias']
-        load_checkpoint = network_config['load_checkpoint']
-        cfg = {
-            'A': [
-                64, 64, 'M', 128, 128, 'M', 256, 256, 256, 'M', 512, 512, 512,
-                'M', 512, 512, 512, 'M'
-            ],
-            'B': [
-                16, 16, 'M', 16, 128, 'M', 16, 16, 256, 'M', 16, 16, 512, 'M',
-                16, 16, 512, 'M'
-            ],
-        }
-        if equal_network_size:
-            config_type = 'A'
-
-        else:
-            config_type = 'B'
-
-        vgg = Vgg16(pretrained).cuda()
-        model = make_arch(config_type, cfg, use_bias, True).cuda()
-
-        for j, item in enumerate(nn.ModuleList(model.features)):
-            print('layer : {} {}'.format(j, item))
-
-        if load_checkpoint:
-            last_checkpoint = network_config['last_checkpoint']
-            checkpoint_path = './results/{}/'.format(experiment_name)
-
-            model.load_state_dict(
-                torch.load('{}Cloner_{}_epoch_{}.pth'.format(
-                    checkpoint_path, normal_class, last_checkpoint)))
-            if not pretrained:
-                vgg.load_state_dict(
-                    torch.load('{}Source_{}_random_vgg.pth'.format(
-                        checkpoint_path, normal_class)))
-        elif not pretrained:
-            checkpoint_path = './results/{}/'.format(experiment_name)
-
-            Path(checkpoint_path).mkdir(parents=True, exist_ok=True)
-
-            torch.save(
-                vgg.state_dict(),
-                '{}Source_{}_random_vgg.pth'.format(checkpoint_path,
-                                                    normal_class))
-            print('Source Checkpoint saved!')
-        net = {}
-        net['vgg'] = vgg
-        net['model'] = model
-
-        return net
 
     elif network_config.name == 'DRAEM':
         model = ReconstructiveSubNetwork(in_channels=3, out_channels=3)
@@ -120,55 +59,18 @@
             torch.cuda.manual_seed(1)
         return {'generative': model, 'discriminative': model_seg}
     elif network_config.name == 'vgg and model':
-        equal_network_size = network_config['equal_network_size']
-        pretrained = network_config['pretrained']
-        experiment_name = network_config['exp_name']
-        normal_class = network_config['normal_class']
-        use_bias = network_config['use_bias']
-        load_checkpoint = network_config['load_checkpoint']
-        cfg = {
-            'A': [
-                64, 64, 'M', 128, 128, 'M', 256, 256, 256, 'M', 512, 512, 512,
-                'M', 512, 512, 512, 'M'
-            ],
-            'B': [
-                16, 16, 'M', 16, 128, 'M', 16, 16, 256, 'M', 16, 16, 512, 'M',
-                16, 16, 512, 'M'
-            ],
-        }
-        if equal_network_size:
+        if network_config['equal_network_size']:
             config_type = 'A'
-
         else:
             config_type = 'B'
 
-        vgg = Vgg16(pretrained).cuda()
-        model = make_arch(config_type, cfg, use_bias, True).cuda()
+        vgg = Vgg16(network_config['pretrained']).cuda()
+        model = make_arch(config_type, network_config['use_bias'], True).cuda()
 
         for j, item in enumerate(nn.ModuleList(model.features)):
             print('layer : {} {}'.format(j, item))
 
-        if load_checkpoint:
-            last_checkpoint = network_config['last_checkpoint']
-            checkpoint_path = './results/{}/'.format(experiment_name)
-
-            model.load_state_dict(
-                torch.load('{}Cloner_{}_epoch_{}.pth'.format(
-                    checkpoint_path, normal_class, last_checkpoint)))
-            if not pretrained:
-                vgg.load_state_dict(
-                    torch.load('{}Source_{}_random_vgg.pth'.format(
-                        checkpoint_path, normal_class)))
-        elif not pretrained:
-            checkpoint_path = './results/{}/'.format(experiment_name)
-
-            Path(checkpoint_path).mkdir(parents=True, exist_ok=True)
-
-            torch.save(
-                vgg.state_dict(),
-                '{}Source_{}_random_vgg.pth'.format(checkpoint_path,
-                                                    normal_class))
-            print('Source Checkpoint saved!')
+        load_network(network_config, vgg, model)
         net = {}
         net['vgg'] = vgg
         net['model'] = model
