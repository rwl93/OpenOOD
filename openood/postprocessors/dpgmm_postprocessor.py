--- conflicted
+++ resolved
@@ -886,31 +886,12 @@
             self.sumxx = sumxx
             self.sample_means = sample_means
 
-<<<<<<< HEAD
             ssd = calc_ssd(self.N, sumx, sumxx, sample_means, self.dim)
 
             # Calculate Sigma
-            factor = 1 / (self.nu0 + self.N.sum() - dim - 1)
+            factor = 1 / (self.nu0 + self.N.sum() - self.dim - 1)
             Sigma = ssd.sum(0) + self.Psi0 # (K, D, D) -> (D,D)
             self.Sigma = Sigma * factor
-=======
-            # Calculate ssd
-            ssd = []
-            for c in range(self.num_classes):
-                Sk = sumxx[c]
-                mk = sumx[c]
-                muk = sample_means[c]
-                mkmuk = np.outer(mk, muk)
-                temp = self.N[c] * (np.outer(muk, muk) + np.eye(self.dim) * 1e-5) # Avoid precision errors
-                ssd.append(Sk - (mkmuk + mkmuk.T) + temp)
-            ssd = np.stack(ssd, 0)
-
-            # Calculate Sigma
-            factor = 1 / (self.nu0 + self.N.sum() - self.dim - 1)
-            Psi0 = np.copy(self.Sigma0) # FIXME: What is a good setting for this?
-            Sigma = ssd.sum(0) + Psi0 # (K, D, D) -> (D,D)
-            Sigma_mean = Sigma * factor
->>>>>>> 989b5365
 
             # Calculate Sigma0 and mu0
             # NOTE: Set this to dim + epsilon to ensure nu > dim - 1
@@ -919,15 +900,9 @@
             mu_tick = (1 / kappa_tick) * np.stack(sample_means).sum(0)
             self.mu0 = mu_tick
             muk_outers = np.stack([np.outer(s, s) for s in sample_means])
-<<<<<<< HEAD
-            Psi_tick = self.sigmasq * np.eye(dim) + muk_outers.sum(0)
+            Psi_tick = self.sigmasq * np.eye(self.dim) + muk_outers.sum(0)
             Psi_tick = Psi_tick - kappa_tick * np.outer(mu_tick, mu_tick)
-            self.Sigma0 = Psi_tick / (nu_tick - dim - 1)
-=======
-            Psi_tick = sigmasq * np.eye(self.dim) + muk_outers.sum(0)
-            Psi_tick = Psi_tick - kappa_tick * np.outer(mu_tick, mu_tick)
-            Sigma0_mean = Psi_tick / (nu_tick - self.dim - 1)
->>>>>>> 989b5365
+            self.Sigma0 = Psi_tick / (nu_tick - self.dim - 1)
 
             # Calculate Sk, meanN, SigmaN
             self.Sigma0_inv = scipy.linalg.inv(self.Sigma0)
